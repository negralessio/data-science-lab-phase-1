# Imports
import numpy as np
import pandas as pd
from sklearn.metrics import matthews_corrcoef
from sklearn import preprocessing


def get_pearson_correlated_features(data=None, threshold=0.7):
    """
    Calculates the pearson correlation of all features in the dataframe and returns a set of features with a correlation greater than the threshold. 
    
    :param data: Dataframe with features and values
    :param threshold: A number between 0 and 1
    
    :returns A set of correlated feature names
    """
    # Calculate correlation matrix
    corr_matrix = data.corr()

    # Get the set of correlated features
    correlated_features = set()
    for i in range(len(corr_matrix.columns)):
        for j in range(i):
            if abs(corr_matrix.iloc[i, j]) > threshold:
                colname = corr_matrix.columns[i]
                correlated_features.add(colname)
    
    return correlated_features


def get_cramers_v_correlated_features(data=None, threshold=0.7):
    """
    Calculates the cramers V correlation of all features and returns a set of features with a correlation greater than the threshold. 
    Cramers V is based on Chi square, for reference see: https://en.wikipedia.org/wiki/Cram%C3%A9r%27s_V
    Note that this function is desined to work for categorical features only!
    Code was copied and modified from this source: https://www.kaggle.com/code/chrisbss1/cramer-s-v-correlation-matrix/notebook
    
    :param data: Dataframe with features and values
    :param threshold: A number between 0 and 1
    
    :returns A set of correlated feature names
    """
    # Encode features
    label = preprocessing.LabelEncoder()
    data_encoded = pd.DataFrame() 

    for i in data.columns :
        data_encoded[i]=label.fit_transform(data[i])

    # Internal function to calculate cramers V for two features
    def _cramers_V(var1, var2) :
        crosstab = np.array(pd.crosstab(var1,var2, rownames=None, colnames=None))  # Cross table building
        stat = chi2_contingency(crosstab)[0]  # Keeping of the test statistic of the Chi2 test
        obs = np.sum(crosstab)  # Number of observations
        mini = min(crosstab.shape) - 1  # Take the minimum value between the columns and the rows of the cross table
        return (stat / (obs * mini))
        #return stat

    # Calculate values for each pair of features
    rows= []
    for var1 in data_encoded:
        col = []
        for var2 in data_encoded :
            cramers = _cramers_V(data_encoded[var1], data_encoded[var2])  # Cramer's V test
            col.append(round(cramers, 4))  # Keeping of the rounded value of the Cramer's V  
        rows.append(col)
    
    # Create a pandas df from the results
    cramers_results = np.array(rows)
    corr_matrix = pd.DataFrame(cramers_results, columns = data_encoded.columns, index =data_encoded.columns)
    
    # Get the set of correlated features
    correlated_features = set()
    for i in range(len(corr_matrix.columns)):
        for j in range(i):
            if abs(corr_matrix.iloc[i, j]) > threshold:
                colname = corr_matrix.columns[i]
                correlated_features.add(colname)
    
    return correlated_features


def get_mcc_correlated_features(data=None, threshold=0.7):
    """
    Calculates the MCC correlation of all features and returns a set of features with a correlation greater than the threshold. 
    Cramers V is based on Chi square, for reference see: https://en.wikipedia.org/wiki/Cram%C3%A9r%27s_V
    Note that this function is desined to work for categorical features only!
    Code was copied and modified from this source: https://www.kaggle.com/code/chrisbss1/cramer-s-v-correlation-matrix/notebook
    
    :param data: Dataframe with features and values
    :param threshold: A number between 0 and 1
    
    :returns A set of correlated feature names
    """
    # Encode features
    label = preprocessing.LabelEncoder()
    data_encoded = pd.DataFrame() 

    label = preprocessing.LabelEncoder()
    data_encoded = pd.DataFrame() 
    
    for c in data.columns:
        if c in data.columns:
            data_encoded[c] = label.fit_transform(data[c])
        else:
            data_encoded[c] = data[c]
    
    # Calculate values for each pair of features
    rows= []
    for var1 in data_encoded:
        col = []
        for var2 in data_encoded :
            phi = matthews_corrcoef(data_encoded[var1], data_encoded[var2])  
            col.append(phi)  # phi  
        rows.append(col)
    
    # Create a pandas df from the results
    phi_results = np.array(rows)
    corr_matrix = pd.DataFrame(phi_results, columns=data_encoded.columns, index=data_encoded.columns)
    
    # Get the set of correlated features
    correlated_features = set()
    for i in range(len(corr_matrix.columns)):
        for j in range(i):
            if abs(corr_matrix.iloc[i, j]) > threshold:
                colname = corr_matrix.columns[i]
                correlated_features.add(colname)
    
    return correlated_features


def drop_correlated_features(data=None, config=None):
    """
    Gets the correlated features according to the configuration and drops them from the provided dataframe. 
    Then the dataframe without the correlated features is returned. 
    
    Example for the config: 
    [
        {
            'feature_names': <List of feature names>,
            'threshold'    : A number between 0 and 1
            'method'       : <One out of the set {'MCC', 'CramesV', 'Pearson'}>
        },
        {
            'feature_names': <List of feature names>,
            'threshold'    : A number between 0 and 1
            'method'       : <One out of the set {'MCC', 'CramesV', 'Pearson'}>
        }, ...
    ]
    
    :param data: The dataframe to drop the features from
    :param config: A list of dicts. Every dict has to contain the keys 'feature_names', 'method' and 'threshold'. 
                   The 'feature_names' determine of which features the correlation is calculated. 
                   Method has to be one out of the set {'MCC', 'CramesV', 'Pearson'}.
                   The value of method determines the function which is used to calculate the correlations.
                   Only features with a higher correlation than 'threshold' will be dropped. 
                   
    :returns A dataframe without the correlated features
    """
    # Traverse all dicts in the config
    # Note: This could be parallelized
    for d in config:
        if d['method'] == 'MCC':
            features_to_drop = get_mcc_correlated_features(data=data[d['feature_names']], threshold=d['threshold'])
        elif d['method'] == 'CramersV':
            features_to_drop = get_cramers_v_correlated_features(data=data[d['feature_names']], threshold=d['threshold'])
        elif d['method'] == 'Pearson':
            features_to_drop = get_pearson_correlated_features(data=data[d['feature_names']], threshold=d['threshold'])
        else: 
            print(f"Correlation method '{d['method']}' is not implemented.")
        
        # Drop features
        if len(features_to_drop) > 0:
            data = data.drop(features_to_drop, axis=1)
    
    return data

<<<<<<< HEAD
def format_dtypes(df):
    """
    Formats the data types of columns in a pandas DataFrame.

    :param df: pandas DataFrame to be processed
    :type df: pandas.DataFrame

    :return: pandas DataFrame with formatted data types
    :rtype: pandas.DataFrame
    """
    # categorical values
    cat_cols = df.select_dtypes(include='object').columns.tolist()
    df[cat_cols] = df[cat_cols].astype('category')

    return df

def handle_outliers_IQR(df, ignore_cols, iqr_factor=1.5, method="soft_drop"):
    """
    Handle outliers in a mixed categorical and numerical dataframe using the IQR method. Note that this function only drops outliers based on IQR and does not consider any categorical features. It is assumed that any categorical features in the dataframe will not contribute to the detection of outliers.

    :param df: The input dataframe.
    :type df: pd.DataFrame
    :param iqr_factor: The factor to be multiplied with the IQR to determine the outlier bounds.
    :type iqr_factor: float, optional (default=1.5)
    :param method: The method to handle outliers. The options are:
        - "drop": drops the rows with outliers.
        - "cap": replaces the outliers with the upper or lower limit.
    :type method: str, optional (default="drop")
    :return: The processed dataframe with outliers handled.
    :rtype: pd.DataFrame
    """
    # Identify the numerical columns in the dataframe
    df = df.drop(ignore_cols, axis=1)
    numeric_cols = df.select_dtypes(include=np.number).columns.tolist()

    # Calculate the IQR for each numerical column
    Q1 = df[numeric_cols].quantile(0.25)
    Q3 = df[numeric_cols].quantile(0.75)
    IQR = Q3 - Q1

    # Calculate the lower and upper bounds for outliers
    lower_bound = Q1 - iqr_factor * IQR
    upper_bound = Q3 + iqr_factor * IQR

    # Identify the rows where any numerical value is outside the bounds aka identify the outliers
    outlier_mask = (df[numeric_cols] < lower_bound) | (df[numeric_cols] > upper_bound)
    outlier_rows = outlier_mask.any(axis=1)

    if method == "hard_drop":
        # Drop rows with outliers
        df = df[~outlier_rows]
    elif method == "soft_drop":
        # Compute the number of outliers per row and drop rows based on the threshold (30%)
        count_outliers = outlier_mask.notna().sum(axis=1)
        drop_indices = count_outliers[count_outliers >= 30 * len(numeric_cols)].index
        df = df.drop(drop_indices)
    elif method == "replace":
        upper_limit = df[numeric_cols].mean() + 3 * df[numeric_cols].std()
        lower_limit = df[numeric_cols].mean() - 3 * df[numeric_cols].std()
        # Replace outliers with upper or lower limit
        df[numeric_cols] = np.where(df[numeric_cols] > upper_limit, upper_limit,
                                    np.where(df[numeric_cols] < lower_limit, lower_limit,
                                             df[numeric_cols]))
    else:
        raise ValueError(f"Invalid method: {method}, must be either 'drop' or 'replace'.")

    return df

def clean_data(df, config, ignore_cols, outlier_method):
    """
    Cleans the input pandas DataFrame by dropping unnecessary columns, formatting column data types, and handling outliers.

    :param df: pandas DataFrame to be processed
    :type df: pandas.DataFrame
    :param config: configparser object containing configuration settings
    :type config: configparser.ConfigParser
    :param ignore_cols: list of column names to ignore when handling outliers (default: None)
    :type ignore_cols: list or None
    :param outlier_method: The method to handle outliers. The options are:
        - "drop": drops the rows with outliers.
        - "cap": replaces the outliers with the upper or lower limit.
    :type outlier_method: str
    :return: cleaned pandas DataFrame
    :rtype: pandas.DataFrame
    """
    # Drop unnecessary columns
    drop_cols = config.get("data_cleaning", "NO DATA CLEANING DEFINED").get("columns_to_remove")
    df = df.drop(drop_cols, axis=1)
    # Format column types
    df = format_dtypes(df)
    # Handle outliers
    df = handle_outliers_IQR(df, ignore_cols=ignore_cols, method=outlier_method)

=======

def group_categorical_features(df: pd.DataFrame, default_val: str = "others", verbose: bool = False) -> pd.DataFrame:
    """
    Function that groups categorical features with many unique low populated realizations into "others".
    Significant for feature that have rarely occurring categorical values, e.g. "plan_configuration".
    Predefined mappings are within the function and contain the column to apply the mapping and the map itself.
    Not explicitly listed mappings are replaced with param "default_val", which is "others" (default)

    :param df: DataFrame to apply the mapping
    :param default_val: Default value to use for not explicit listed maps
    :param verbose: Bool whether to print information or not (default: False)

    :return: DataFrame with the column replaced with the mapped column
    """

    # Define mapping for each feature with rarely occuring categorical values
    mapping_plan_configuration = {"col": "plan_configuration",
                                  "mapping": {"d": "d"}}
    mapping_legal_ownership_status = {"col": "legal_ownership_status",
                                      "mapping": {"v": "v"}}
    mapping_ground_floor_type = {"col": "ground_floor_type",
                                 "mapping": {"f": "f", "x": "x", "v": "v"}}
    # Put in list for iteration
    mappings = [mapping_plan_configuration, mapping_legal_ownership_status, mapping_ground_floor_type]

    # Apply mapping for each mapping defined in mappings list
    for mapping in mappings:
        # Overwrite column to be mapped with mapped values
        df[mapping.get("col")] = df[mapping.get("col")].map(mapping.get("mapping")).fillna(default_val)
        if verbose:
            print(f"Applied mapping / grouping for feature '{mapping.get('col')}'")
>>>>>>> f6966316
    return df<|MERGE_RESOLUTION|>--- conflicted
+++ resolved
@@ -175,7 +175,6 @@
     
     return data
 
-<<<<<<< HEAD
 def format_dtypes(df):
     """
     Formats the data types of columns in a pandas DataFrame.
@@ -269,7 +268,7 @@
     # Handle outliers
     df = handle_outliers_IQR(df, ignore_cols=ignore_cols, method=outlier_method)
 
-=======
+    return df
 
 def group_categorical_features(df: pd.DataFrame, default_val: str = "others", verbose: bool = False) -> pd.DataFrame:
     """
@@ -301,5 +300,5 @@
         df[mapping.get("col")] = df[mapping.get("col")].map(mapping.get("mapping")).fillna(default_val)
         if verbose:
             print(f"Applied mapping / grouping for feature '{mapping.get('col')}'")
->>>>>>> f6966316
+
     return df